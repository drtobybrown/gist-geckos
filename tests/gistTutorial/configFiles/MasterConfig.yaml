# This is a test config file
GENERAL :
  RUN_ID : 'NGC0000Example' # Name of the analysis run. A subdirectory of this name within the output directory will be created. This identifier further serves as a prefix to all output files.
  INPUT : 'NGC0000.fits' # Input file for this analysis run. The specified path is relative to the input path given in defaultDir.
  OUTPUT : . # Output directory. The output of this run will be collected in a subdirectory named RUN_ID. The specified path is relative to the output path given in defaultDir.
  REDSHIFT : 0.008764 # Initial guess on the redshift of the system [in z]. Spectra are shifted to rest-frame, according to this redshift.
  PARALLEL: True # Use multiprocessing [True/False]
  NCPU : 4 # Number of cores to use for multiprocessing
  LSF_DATA : 'lsf_MUSE-WFM' # Path of the file specifying the line-spread-function of the observational data. The specified path is relative to the configDir path in defaultDir.
  LSF_TEMP : 'lsf_MILES' # Path of the file specifying the line-spread-function of the spectral templates. The specified path is relative to the configDir path in defaultDir.
  OW_CONFIG : True #  Ignore configurations from previous runs which are saved in the CONFIG file in the output directory [True/False]
  OW_OUTPUT : True # Overwrite any output files already present in the current output directory [True/False]

# Read data module
READ_DATA :
  METHOD : 'MUSE_WFM' # Name of the routine in readData/ (without .py) to be used to read-in the input data.
  DEBUG : FALSE # Switch to activate debug mode [True/False]: Pipeline runs on one, central line of pixels. Keep in mind to clean output directory after running in DEBUG mode!
  ORIGIN : 14,14 # Origin of the coordinate system in pixel coordinates: x,y (Indexing starts at 0).
  LMIN_TOT : 4800 # Spectra are shortened to the rest-frame wavelength range defined by LMIN_TOT and LMAX_TOT. Note that this wavelength range should be longer than all other wavelength ranges supplied to the modules [in Angst.]
  LMAX_TOT : 5500
  LMIN_SNR : 4800 # Rest-frame wavelength range used for the signal-to-noise calculation [in Angst.]
  LMAX_SNR : 5500

# Spatial masking module
SPATIAL_MASKING :
  METHOD : 'default' # Name of the routine in spatialMasking/ (without .py) to perform the tasks. Set 'False' to turn off module. Set 'default' to use the standard GIST implementation.
  MIN_SNR : 20.0 # Spaxels below the isophote level which has this mean signal-to-noise level are masked.
  MASK : 'NGC0000_mask.fits' # File containing a spatial mask (Set 'False' to not include a file).

# Spatial binning module
SPATIAL_BINNING :
  METHOD : 'voronoi' # Name of the routine in spatialBinning/ (without .py) to perform the tasks. Set 'False' to turn off module. Set 'voronoi' to use the standard GIST implementation, exploiting the Voronoi tesselation routine of Cappellari & Copin (2003).
  TARGET_SNR : 500.0 # Target signal-to-noise ratio for the Voronoi binning
  COVARIANCE : 0.0 # Correct for spatial correlations of the noise during the Voronoi binning process according to the empirical equation SNR /= 1 + COVAR_VOR * np.log10(NSPAXEL) with NSPAXEL being the number of spaxels per bin (see e.g. Garcia-Benito et al. 2015).


# Prepare spectra module
PREPARE_SPECTRA :
  METHOD : 'default'
  VELSCALE : 70

# Prepare templates module
PREPARE_TEMPLATES :
  METHOD : 'miles'
  LIBRARY : 'MILES/'
  NORM_TEMP : 'LIGHT'

# Stellar kinematics module
KIN :
  METHOD : 'ppxf'
  SPEC_MASK : 'specMask_KIN'
  LMIN : 4800
  LMAX : 5500
  SIGMA : 200
  MOM : 4
  ADEG : 8
  MDEG : 0
  REDDENING : null # As opposed to None
  MC_PPXF : 0
<<<<<<< HEAD
  DOCLEAN : True 
  
=======
  DOCLEAN : True # 

>>>>>>> 25d6e594
# Emission line fitting module
GAS :
  METHOD : 'gandalf'
  LEVEL : 'BIN'
  LMIN : 4800
  LMAX : 5500
  ERRORS : 0
  REDDENING : 0.1,0.1
  EBmV : null # As opposed to None
  EMI_FILE : 'emissionLines.config'

# Star formation histories module
SFH :
  METHOD : 'ppxf'
  LMIN : 4800
  LMAX : 5500
  SPEC_MASK : 'specMask_SFH'
  MOM : 4
  MDEG : 4
  REGUL_ERR : 1.
  NOISE : 1.
  FIXED : True
<<<<<<< HEAD
  DOCLEAN : True
=======
  DOCLEAN : True # 
>>>>>>> 25d6e594
  
# Line strenghts module
LS :
  METHOD : 'default'
  TYPE : 'SPP'
  LS_FILE : 'lsBands.config'
  CONV_COR : 8.4
  SPP_FILE : 'MILES_KB_LIS8.4.fits'
  MC_LS : 30
  NWALKER : 10
  NCHAIN : 100<|MERGE_RESOLUTION|>--- conflicted
+++ resolved
@@ -57,13 +57,8 @@
   MDEG : 0
   REDDENING : null # As opposed to None
   MC_PPXF : 0
-<<<<<<< HEAD
   DOCLEAN : True 
-  
-=======
-  DOCLEAN : True # 
 
->>>>>>> 25d6e594
 # Emission line fitting module
 GAS :
   METHOD : 'gandalf'
@@ -86,12 +81,8 @@
   REGUL_ERR : 1.
   NOISE : 1.
   FIXED : True
-<<<<<<< HEAD
   DOCLEAN : True
-=======
-  DOCLEAN : True # 
->>>>>>> 25d6e594
-  
+
 # Line strenghts module
 LS :
   METHOD : 'default'
