import numpy    as np
from astropy.io import fits
from multiprocessing import Queue, Process

import time
import logging
import os

from gistPipeline.gistModules import util                as pipeline
from gistPipeline.gistModules import gistPrepare         as util_prepare
from gistPipeline.gistModules import gistPlot_kinematics as util_plot
from gistPipeline.gistModules import gistPlot_lambdar    as util_plot_lambdar

try:
    # Try to use local version in sitePackages
    from gistPipeline.sitePackages.ppxf.ppxf import ppxf
except: 
    # Then use system installed version instead
    from ppxf.ppxf import ppxf

# PHYSICAL CONSTANTS
C = 299792.458  # km/s


"""
PURPOSE: 
  This module executes the analysis of stellar kinematics in the pipeline. 
  Basically, it acts as an interface between pipeline and the pPXF routine from
  Cappellari & Emsellem 2004 (ui.adsabs.harvard.edu/?#abs/2004PASP..116..138C;
  ui.adsabs.harvard.edu/?#abs/2017MNRAS.466..798C). 
"""


def workerPPXF(inQueue, outQueue):
    """
    Defines the worker process of the parallelisation with multiprocessing.Queue
    and multiprocessing.Process. 
    """
    for templates, bin_data, noise, velscale, start, goodPixels_ppxf, nmoments,\
        adeg, mdeg, offset, velscale_ratio, nsims, nbins, i\
        in iter(inQueue.get, 'STOP'):

        sol, bestfit, optimal_template, mc_results, formal_error = \
          run_ppxf(templates, bin_data, noise, velscale, start, goodPixels_ppxf, nmoments, adeg, mdeg, offset, velscale_ratio, nsims, nbins, i)

        outQueue.put(( i, sol, bestfit, optimal_template, mc_results, formal_error ))


def run_ppxf( templates, log_bin_data, log_bin_error, velscale, start, goodPixels, nmoments, adeg, mdeg,\
        offset, velscale_ratio, nsims, nbins, i):
    """
    Calls the penalised Pixel-Fitting routine from Cappellari & Emsellem 2004 
    (ui.adsabs.harvard.edu/?#abs/2004PASP..116..138C; 
    ui.adsabs.harvard.edu/?#abs/2017MNRAS.466..798C), in order to determine the
    stellar kinematics. 
    """
    pipeline.printProgress( i, nbins, barLength=50 )

    try:
        # Call PPXF
        pp = ppxf(templates, log_bin_data, log_bin_error, velscale, start, goodpixels=goodPixels, plot=False, \
                  quiet=True, moments=nmoments, degree=adeg, mdegree=mdeg, velscale_ratio=velscale_ratio, vsyst=offset)
    
        # Make the unconvolved optimal stellar template
        normalized_weights = pp.weights / np.sum( pp.weights )
        optimal_template   = np.zeros( templates.shape[0] )
        for j in range(0, templates.shape[1]):
            optimal_template = optimal_template + templates[:,j]*normalized_weights[j]
        
        # Correct the formal errors assuming that the fit is good
        formal_error = pp.error * np.sqrt(pp.chi2)

        # Do MC-Simulations
        sol_MC     = np.zeros((nsims,nmoments)); sol_MC[:,:] = np.nan
        mc_results = np.zeros(nmoments);         mc_results  = np.nan
        for o in range(0, nsims):
            # Add noise to bestfit: 
            #   - Draw random numbers from normal distribution with mean of 0 and sigma of 1 (np.random.normal(0,1,npix)
            #   - standard deviation( (galaxy spectrum - bestfit)[goodpix] )
            noisy_bestfit = pp.bestfit  +  np.random.normal(0, 1, len(log_bin_data)) * np.std( log_bin_data[goodPixels] - pp.bestfit[goodPixels] )
    
            mc = ppxf(templates, noisy_bestfit, log_bin_error, velscale, start, goodpixels=goodPixels, plot=False, \
                    quiet=True, moments=nmoments, degree=adeg, mdegree=mdeg, velscale_ratio=velscale_ratio, vsyst=offset, bias=0.0)
            sol_MC[o,:] = mc.sol[:]
     
        if nsims != 0:
            mc_results = np.nanstd( sol_MC, axis=0 )
     
        return(pp.sol[:], pp.bestfit, optimal_template, mc_results, formal_error)

    except:
        return( np.nan, np.nan, np.nan, np.nan, np.nan )


def calc_LambdaR( ppxf_result, nbins, outdir, rootname ):
    """
    Calculate the lambda parameter as a proxy for the projected, specific
    angular momentum of the galaxy (see Emsellem et al. 2007;
    ui.adsabs.harvard.edu/#abs/2007MNRAS.379..401E). Note that this quantity is
    not calculated as integrated value per galaxy, but for every Voronoi-bin
    individually.  
    """
    # Calculate lambda_r
    hdu  = fits.open(outdir+rootname+'_table.fits')
    BIN_ID = hdu[1].data.BIN_ID
    X      = hdu[1].data.X
    Y      = hdu[1].data.Y
    FLUX   = hdu[1].data.FLUX 

    velocity = ppxf_result[:,0] - np.median(ppxf_result[:,0])
    sigma    = ppxf_result[:,1] 

    lambda_r = np.zeros( nbins );  lambda_r[:] = np.nan
    for i in range(0, nbins):
        idx = np.where( BIN_ID == i )[0]
        numerator   = 0
        denominator = 0
        for o in range(0, len(idx)):
            radius = np.sqrt( X[idx[o]]**2 + Y[idx[o]]**2 )
            numerator   += FLUX[idx[o]] * radius * np.abs( velocity[i] )
            denominator += FLUX[idx[o]] * radius * np.sqrt( velocity[i]**2 + sigma[i]**2 )
        lambda_r[i] = numerator / denominator

    return( lambda_r )


def save_ppxf(rootname, outdir, ppxf_result, mc_results, formal_error, lambda_r,\
              ppxf_bestfit, logLam, goodPixels, optimal_template, logLam_template, npix, ubins):
    """ Saves all results to disk. """
    # ========================
    # SAVE RESULTS
    outfits_ppxf = outdir+rootname+'_ppxf.fits'
    pipeline.prettyOutput_Running("Writing: "+rootname+'_ppxf.fits')
    
    # Primary HDU
    priHDU = fits.PrimaryHDU()
    
    # Table HDU with PPXF output data
    cols = []
    cols.append( fits.Column(name='BIN_ID',         format='J', array=ubins             ))
    cols.append( fits.Column(name='V' ,             format='D', array=ppxf_result[:,0]  ))
    cols.append( fits.Column(name='SIGMA',          format='D', array=ppxf_result[:,1]  ))
    cols.append( fits.Column(name='H3',             format='D', array=ppxf_result[:,2]  ))
    cols.append( fits.Column(name='H4',             format='D', array=ppxf_result[:,3]  ))
    cols.append( fits.Column(name='H5',             format='D', array=ppxf_result[:,4]  ))
    cols.append( fits.Column(name='H6',             format='D', array=ppxf_result[:,5]  ))
    cols.append( fits.Column(name='LAMBDA_R',       format='D', array=lambda_r[:]       ))
    
    cols.append( fits.Column(name='ERR_V' ,         format='D', array=mc_results[:,0]   ))
    cols.append( fits.Column(name='ERR_SIGMA',      format='D', array=mc_results[:,1]   ))
    cols.append( fits.Column(name='ERR_H3',         format='D', array=mc_results[:,2]   ))
    cols.append( fits.Column(name='ERR_H4',         format='D', array=mc_results[:,3]   ))
    cols.append( fits.Column(name='ERR_H5',         format='D', array=mc_results[:,4]   ))
    cols.append( fits.Column(name='ERR_H6',         format='D', array=mc_results[:,5]   ))

    cols.append( fits.Column(name='FORM_ERR_V' ,    format='D', array=formal_error[:,0] ))
    cols.append( fits.Column(name='FORM_ERR_SIGMA', format='D', array=formal_error[:,1] ))
    cols.append( fits.Column(name='FORM_ERR_H3',    format='D', array=formal_error[:,2] ))
    cols.append( fits.Column(name='FORM_ERR_H4',    format='D', array=formal_error[:,3] ))
    cols.append( fits.Column(name='FORM_ERR_H5',    format='D', array=formal_error[:,4] ))
    cols.append( fits.Column(name='FORM_ERR_H6',    format='D', array=formal_error[:,5] ))
    
    dataHDU = fits.BinTableHDU.from_columns(fits.ColDefs(cols))
    dataHDU.name = 'PPXF_DATA'
    
    # Create HDU list and write to file
    priHDU  = pipeline.createGISTHeaderComment(priHDU )
    dataHDU = pipeline.createGISTHeaderComment(dataHDU)
    HDUList = fits.HDUList([priHDU, dataHDU])
    HDUList.writeto(outfits_ppxf, overwrite=True)
    
    pipeline.prettyOutput_Done("Writing: "+rootname+'_ppxf.fits')
    logging.info("Wrote: "+outfits_ppxf)
    
    
    # ========================
    # SAVE BESTFIT
    outfits_ppxf = outdir+rootname+'_ppxf-bestfit.fits'
    pipeline.prettyOutput_Running("Writing: "+rootname+'_ppxf-bestfit.fits')
    
    # Primary HDU
    priHDU = fits.PrimaryHDU()
    
    # Table HDU with PPXF bestfit
    cols = []
    cols.append( fits.Column(name='BIN_ID',  format='J',    array=ubins                    ))
    cols.append( fits.Column(name='BESTFIT', format=str(npix)+'D', array=ppxf_bestfit      ))
    dataHDU = fits.BinTableHDU.from_columns(fits.ColDefs(cols))
    dataHDU.name = 'BESTFIT'

    # Table HDU with PPXF logLam
    cols = []
    cols.append( fits.Column(name='BIN_ID', format='J', array=ubins  ))
    cols.append( fits.Column(name='LOGLAM', format='D', array=logLam ))
    logLamHDU = fits.BinTableHDU.from_columns(fits.ColDefs(cols))
    logLamHDU.name = 'LOGLAM'
     
    # Create HDU list and write to file
<<<<<<< HEAD
    priHDU  = pipeline.createGISTHeaderComment(priHDU )
    dataHDU = pipeline.createGISTHeaderComment(dataHDU)
    HDUList = fits.HDUList([priHDU, dataHDU])
=======
    HDUList = fits.HDUList([priHDU, dataHDU, logLamHDU])
>>>>>>> 940f9ab3
    HDUList.writeto(outfits_ppxf, overwrite=True)
    
    pipeline.prettyOutput_Done("Writing: "+rootname+'_ppxf-bestfit.fits')
    logging.info("Wrote: "+outfits_ppxf)
    
    
    # ========================
    # SAVE GOODPIXELS
    outfits_ppxf = outdir+rootname+'_ppxf-goodpix.fits'
    pipeline.prettyOutput_Running("Writing: "+rootname+'_ppxf-goodpix.fits')
    
    # Primary HDU
    priHDU = fits.PrimaryHDU()
    
    # Table HDU with goodpixels
    cols = []
    cols.append( fits.Column(name='GOODPIX', format='J',           array=goodPixels        ))
    goodpixHDU = fits.BinTableHDU.from_columns(fits.ColDefs(cols))
    goodpixHDU.name = 'GOODPIX'
    
    # Create HDU list and write to file
    priHDU     = pipeline.createGISTHeaderComment(priHDU    )
    goodpixHDU = pipeline.createGISTHeaderComment(goodpixHDU)
    HDUList = fits.HDUList([priHDU, goodpixHDU])
    HDUList.writeto(outfits_ppxf, overwrite=True)
    
    pipeline.prettyOutput_Done("Writing: "+rootname+'_ppxf-goodpix.fits')
    logging.info("Wrote: "+outfits_ppxf)


    # ============================
    # SAVE OPTIMAL TEMPLATE RESULT
    outfits = outdir+rootname+'_ppxf-optimalTemplates.fits'
    pipeline.prettyOutput_Running("Writing: "+rootname+'_ppxf-optimalTemplates.fits')
    
    # Primary HDU
    priHDU = fits.PrimaryHDU()
    
    # Extension 1: Table HDU with optimal templates
    cols = []
    cols.append( fits.Column(name='OPTIMAL_TEMPLATES', format=str(optimal_template.shape[1])+'D', array=optimal_template ) )
    dataHDU = fits.BinTableHDU.from_columns(fits.ColDefs(cols))
    dataHDU.name = 'OPTIMAL_TEMPLATES'
    
    # Extension 2: Table HDU with logLam_templates
    cols = []
    cols.append( fits.Column(name='LOGLAM_TEMPLATE', format='D', array=logLam_template) )
    logLamHDU = fits.BinTableHDU.from_columns(fits.ColDefs(cols))
    logLamHDU.name = 'LOGLAM_TEMPLATE'
    
    # Create HDU list and write to file
    priHDU    = pipeline.createGISTHeaderComment(priHDU   )
    dataHDU   = pipeline.createGISTHeaderComment(dataHDU  )
    logLamHDU = pipeline.createGISTHeaderComment(logLamHDU)
    HDUList = fits.HDUList([priHDU, dataHDU, logLamHDU])
    HDUList.writeto(outfits, overwrite=True)
    
    pipeline.prettyOutput_Done("Writing: "+rootname+'_ppxf-optimalTemplates.fits')
    logging.info("Wrote: "+outfits)


def runModule_PPXF(PPXF, PARALLEL, configs, dirPath, velscale, LSF_Data, LSF_Templates, outdir, rootname):
    """
    Starts the analysis of the stellar kinematics. Data is read in,
    emission-line contaminated regions are excluded, and pPXF is executed. The
    lambda parameter is computed, results are saved to disk, and the plotting
    routines called. 
    """
    if PPXF == True:
        print("")
        print("\033[0;37m"+" - - - - - Running PPXF! - - - - - "+"\033[0;39m")
        logging.info(" - - - Running PPXF - - - ")

        # Read data from file
        hdu      = fits.open(outdir+rootname+'_VorSpectra.fits')
        bin_data = np.array( hdu[1].data.SPEC.T )
        logLam   = np.array( hdu[2].data.LOGLAM )
        idx_lam  = np.where( np.logical_and( np.exp(logLam) > configs['LMIN_PPXF'], np.exp(logLam) < configs['LMAX_PPXF'] ) )[0]
        bin_data = bin_data[idx_lam,:]
        logLam   = logLam[idx_lam]
        npix     = bin_data.shape[0]
        nbins    = bin_data.shape[1]
        ubins    = np.arange(0, nbins)

        # Prepare templates
        velscale_ratio = 2
        logging.info("Using full spectral library for PPXF")
        templates, lamRange_spmod, logLam_template, ntemplates = util_prepare.prepareSpectralTemplateLibrary\
                ("PPXF", configs, configs['LMIN_PPXF'], configs['LMAX_PPXF'], velscale, velscale_ratio, LSF_Data, LSF_Templates)[:4]
        templates = templates.reshape( (templates.shape[0], ntemplates) )

        # Last preparatory steps
        offset = (logLam_template[0] - logLam[0])*C
        noise  = np.ones((npix,nbins))
        nsims  = configs['MC_PPXF']

        # Initial guesses 
        start = np.zeros((nbins,2))
        if os.path.isfile(outdir+rootname+'_ppxf-guess.fits') == True:
            # Use a different initial guess for different bins, as provided in the *_ppxf-guess.fits file
            guess      = fits.open(outdir+rootname+'_ppxf-guess.fits')[1].data
            start[:,0] = guess.V
            start[:,1] = guess.SIGMA
        else: 
            # Use the same initial guess for all bins, as stated in MasterConfig
            start[:,0] = 0.0
            start[:,1] = configs['SIGMA']

        # Define goodpixels
        goodPixels_ppxf = util_prepare.spectralMasking(outdir, logLam, 'PPXF', configs['REDSHIFT'])

        # Array to store results of ppxf
        ppxf_result        = np.zeros((nbins,6))
        ppxf_bestfit       = np.zeros((nbins,npix))
        optimal_template   = np.zeros((nbins,templates.shape[0]))
        mc_results         = np.zeros((nbins,6))
        formal_error       = np.zeros((nbins,6))
   
        # ====================
        # Run PPXF
        start_time = time.time()
        if PARALLEL == True:
            pipeline.prettyOutput_Running("Running PPXF in parallel mode")
            logging.info("Running PPXF in parallel mode")

            # Create Queues
            inQueue  = Queue()
            outQueue = Queue()
        
            # Create worker processes
            ps = [Process(target=workerPPXF, args=(inQueue, outQueue))
                  for _ in range(configs['NCPU'])]
        
            # Start worker processes
            for p in ps: p.start()
        
            # Fill the queue
            for i in range(nbins):
                inQueue.put( ( templates, bin_data[:,i], noise[:,i], velscale, start[i,:], goodPixels_ppxf,\
                                configs['MOM'], configs['ADEG'], configs['MDEG'], offset, velscale_ratio,\
                                nsims, nbins, i) )
        
            # now get the results with indices
            ppxf_tmp = [outQueue.get() for _ in range(nbins)]
        
            # send stop signal to stop iteration
            for _ in range(configs['NCPU']): inQueue.put('STOP')

            # stop processes
            for p in ps: p.join()
        
            # Get output
            index = np.zeros(nbins)
            for i in range(0, nbins):
                index[i]                        = ppxf_tmp[i][0]
                ppxf_result[i,:configs['MOM']]  = ppxf_tmp[i][1]
                ppxf_bestfit[i,:]               = ppxf_tmp[i][2]
                optimal_template[i,:]           = ppxf_tmp[i][3]
                mc_results[i,:configs['MOM']]   = ppxf_tmp[i][4]
                formal_error[i,:configs['MOM']] = ppxf_tmp[i][5]
            # Sort output
            argidx = np.argsort( index )
            ppxf_result      = ppxf_result[argidx,:]
            ppxf_bestfit     = ppxf_bestfit[argidx,:]
            optimal_template = optimal_template[argidx,:]
            mc_results       = mc_results[argidx,:]
            formal_error     = formal_error[argidx,:]

            pipeline.prettyOutput_Done("Running PPXF in parallel mode", progressbar=True)

        elif PARALLEL == False:
            pipeline.prettyOutput_Running("Running PPXF in serial mode")
            logging.info("Running PPXF in serial mode")
            for i in range(0, nbins):
                ppxf_result[i,:configs['MOM']], ppxf_bestfit[i,:], optimal_template[i,:],\
                  mc_results[i,:configs['MOM']], formal_error[i,:configs['MOM']] = run_ppxf\
                    (templates, bin_data[:,i], noise[:,i], velscale, start[i,:], goodPixels_ppxf,\
                    configs['MOM'], configs['ADEG'], configs['MDEG'], offset, velscale_ratio,\
                    nsims, nbins, i)
            pipeline.prettyOutput_Done("Running PPXF in serial mode", progressbar=True)
        
        print("             Running PPXF on %s spectra took %.2fs using %i cores" % (nbins, time.time() - start_time, configs['NCPU']))
        logging.info("Running PPXF on %s spectra took %.2fs using %i cores" % (nbins, time.time() - start_time, configs['NCPU']))

        # Check for exceptions which occurred during the analysis
        idx_error = np.where( np.isnan( ppxf_result[:,0] ) == True )[0]
        if len(idx_error) != 0:
            pipeline.prettyOutput_Warning("There was a problem in the analysis of the spectra with the following BINID's: ")
            print("             "+str(idx_error))
            logging.warning("There was a problem in the analysis of the spectra with the following BINID's: "+str(idx_error))
        else:
            print("             "+"There were no problems in the analysis.")
            logging.info("There were no problems in the analysis.")
        print("")

        # Calculate LAMBDA_R
        pipeline.prettyOutput_Running("Calculating Lambda_R")
        logging.info("Calculating Lambda_R")
        lambda_r = np.zeros( nbins );  lambda_r[:] = np.nan
        lambda_r = calc_LambdaR( ppxf_result, nbins, outdir, rootname )
        pipeline.prettyOutput_Done("Calculating Lambda_R")

        # Save stellar kinematics to file
        save_ppxf(rootname, outdir, ppxf_result, mc_results, formal_error, lambda_r, ppxf_bestfit, logLam, goodPixels_ppxf, optimal_template, logLam_template, npix, ubins)

        # Do plotting
        try: 
            pipeline.prettyOutput_Running("Producing stellar kinematics maps")
            logging.info("Producing stellar kinematics maps")
            util_plot.plot_maps('PPXF', outdir)
            util_plot_lambdar.plot_maps(outdir)
            pipeline.prettyOutput_Done("Producing stellar kinematics maps")
        except:
            pipeline.prettyOutput_Failed("Producing stellar kinematics maps")
            logging.warning("Failed to produce stellar kinematics maps. Analysis continues!")
            pass

        print("\033[0;37m"+" - - - - - PPXF done! - - - - -"+"\033[0;39m")
        print("")
        logging.info(" - - - PPXF Done - - - \n")


    elif PPXF == False:
        print("")
        print(pipeline.prettyOutput_WarningPrefix()+"Skipping PPXF!")
        print("")
        logging.warning("Skipping PPXF analysis!\n")<|MERGE_RESOLUTION|>--- conflicted
+++ resolved
@@ -196,13 +196,11 @@
     logLamHDU.name = 'LOGLAM'
      
     # Create HDU list and write to file
-<<<<<<< HEAD
-    priHDU  = pipeline.createGISTHeaderComment(priHDU )
-    dataHDU = pipeline.createGISTHeaderComment(dataHDU)
-    HDUList = fits.HDUList([priHDU, dataHDU])
-=======
+    priHDU    = pipeline.createGISTHeaderComment( priHDU  )
+    dataHDU   = pipeline.createGISTHeaderComment( dataHDU )
+    logLamHDU = pipeline.createGISTHeaderComment( logLamHDU )
+
     HDUList = fits.HDUList([priHDU, dataHDU, logLamHDU])
->>>>>>> 940f9ab3
     HDUList.writeto(outfits_ppxf, overwrite=True)
     
     pipeline.prettyOutput_Done("Writing: "+rootname+'_ppxf-bestfit.fits')
