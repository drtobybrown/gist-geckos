import os

import h5py
import numpy as np
from astropy.io import fits
import h5py


def loadData(self):
    """Load all available data to make it accessible for plotting."""

    # Clean all figures
    try:
        for i in range(len(self.axes)):
            self.axes[i].cla()
        self.cax.cla()

        self.cax3.cla()
        self.cax4.cla()
    except:
        pass

    try:
        self.canvas.draw()
    except:
        pass

    # Check if *_table.fits is available. This file is required!
    if os.path.isfile(self.dirprefix + "_table.fits") == False:
        print("You did not select a valid GIST output directory.")
        self.dialogRunSelection()

    # Determine which data is available
    self.MASK = os.path.isfile(self.dirprefix + "_mask.fits")

    self.KIN = os.path.isfile(self.dirprefix + "_kin.fits")

    if (
        os.path.isfile(self.dirprefix + "_gas_BIN.fits") == False
        and os.path.isfile(self.dirprefix + "_gas_SPAXEL.fits") == False
    ):
        self.GAS = False
        self.gasLevelAvailable = []
    if (
        os.path.isfile(self.dirprefix + "_gas_BIN.fits") == True
        and os.path.isfile(self.dirprefix + "_gas_SPAXEL.fits") == False
    ):
        self.GAS = True
        self.gasLevelAvailable = ["BIN"]
    if (
        os.path.isfile(self.dirprefix + "_gas_BIN.fits") == False
        and os.path.isfile(self.dirprefix + "_gas_SPAXEL.fits") == True
    ):
        self.GAS = True
        self.gasLevelAvailable = ["SPAXEL"]
    if (
        os.path.isfile(self.dirprefix + "_gas_BIN.fits") == True
        and os.path.isfile(self.dirprefix + "_gas_SPAXEL.fits") == True
    ):
        self.GAS = True
        self.gasLevelAvailable = ["BIN", "SPAXEL"]

    if len(self.gasLevelAvailable) == 1:
        self.gasLevel = self.gasLevelAvailable[0]
    else:
        self.gasLevel = self.gasLevelSelected

    self.SFH = os.path.isfile(self.dirprefix + "_sfh.fits")

    if (
        os.path.isfile(self.dirprefix + "_ls_OrigRes.fits") == False
        and os.path.isfile(self.dirprefix + "_ls_AdapRes.fits") == False
    ):
        self.LINE_STRENGTH = False
        self.LsLevelAvailable = []
    if (
        os.path.isfile(self.dirprefix + "_ls_OrigRes.fits") == True
        and os.path.isfile(self.dirprefix + "_ls_AdapRes.fits") == False
    ):
        self.LINE_STRENGTH = True
        self.LsLevelAvailable = ["ORIGINAL"]
    if (
        os.path.isfile(self.dirprefix + "_ls_OrigRes.fits") == False
        and os.path.isfile(self.dirprefix + "_ls_AdapRes.fits") == True
    ):
        self.LINE_STRENGTH = True
        self.LsLevelAvailable = ["ADAPTED"]
    if (
        os.path.isfile(self.dirprefix + "_ls_OrigRes.fits") == True
        and os.path.isfile(self.dirprefix + "_ls_AdapRes.fits") == True
    ):
        self.LINE_STRENGTH = True
        self.LsLevelAvailable = ["ORIGINAL", "ADAPTED"]

    if len(self.LsLevelAvailable) == 1:
        self.LsLevel = self.LsLevelAvailable[0]
    else:
        self.LsLevel = self.LsLevelSelected

    # ======================================================== #
    #                    R E A D   D A T A                     #
    # ======================================================== #

    # Read table and get transformation array
    self.table = fits.open(self.dirprefix + "_table.fits")[1].data
    self.pixelsize = fits.open(self.dirprefix + "_table.fits")[0].header["PIXSIZE"]
    _, idxConvertShortToLong = np.unique(np.abs(self.table.BIN_ID), return_inverse=True)

    # Read spectra
    hdf5_file = self.dirprefix + "_BinSpectra.hdf5"
    fits_file = self.dirprefix + "_BinSpectra.fits"

    if os.path.isfile(hdf5_file):
        with h5py.File(hdf5_file, 'r') as f:
<<<<<<< HEAD
            self.Spectra = f['SPEC'][:].T
=======
            self.Spectra = f['SPEC'][:]
            self.Spectra = np.transpose(self.Spectra) # get into the same format as the fits file
>>>>>>> 67972487
            self.Lambda = f['LOGLAM'][:]
    else:
        print(hdf5_file + " does not exist. Trying " + fits_file)
        self.Spectra = fits.open(fits_file)[1].data.SPEC
        self.Lambda = fits.open(fits_file)[2].data.LOGLAM

    nbins = self.Spectra.shape[0]

    if self.gasLevel == "SPAXEL":
        hdf5_file = self.dirprefix + "_AllSpectra.hdf5"
        fits_file = self.dirprefix + "_AllSpectra.fits"

        if os.path.isfile(hdf5_file):
            print('Loading All Spectra for GAS SPX mode. This could take some time')
            with h5py.File(hdf5_file, 'r') as f:
<<<<<<< HEAD
                self.AllSpectra = f['SPEC'][:].T
=======
                self.AllSpectra = f['SPEC'][:]
                self.AllSpectra = np.transpose(self.AllSpectra) # get into the same format as the fits file

>>>>>>> 67972487
        else:
            print(hdf5_file + " does not exist. Trying " + fits_file)
            self.AllSpectra = fits.open(fits_file)[1].data.SPEC

    # Read mask
    if self.MASK == True:
        self.Mask = fits.open(self.dirprefix + "_mask.fits")[1].data

    # Read stellar kinematics
    if self.KIN:
        self.kinResults = fits.open(self.dirprefix + "_kin.fits")[1].data[
            idxConvertShortToLong
        ]
        self.kinBestfit = fits.open(self.dirprefix + "_kin-bestfit.fits")[
            1
        ].data.BESTFIT
        self.kinLambda = fits.open(self.dirprefix + "_kin-bestfit.fits")[2].data.LOGLAM
        self.kinGoodpix = fits.open(self.dirprefix + "_kin-bestfit.fits")[
            3
        ].data.GOODPIX

        # following line does not work if your data is not symetric around centre
        #median_V_stellar = np.nanmedian(
        #    self.kinResults.V[np.where(self.table.BIN_ID >= 0)[0]]
        #)
        #self.kinResults.V = self.kinResults.V - median_V_stellar
    else:
        self.kinResults = None
        self.kinBestfit = None
        self.kinLambda = None
        self.kinGoodpix = None

    # Read emissionLines results
    if self.GAS:
        if os.path.isfile(self.dirprefix + "_gas-cleaned_BIN.fits") == True:
            self.EmissionSubtractedSpectraBIN = np.array(
                fits.open(self.dirprefix + "_gas-cleaned_BIN.fits")[1].data.SPEC
            )
        if os.path.isfile(self.dirprefix + "_gas-cleaned_SPAXEL.fits") == True:
            self.EmissionSubtractedSpectraSPAXEL = np.array(
                fits.open(self.dirprefix + "_gas-cleaned_SPAXEL.fits")[1].data.SPEC
            )

        gas = fits.open(self.dirprefix + "_gas_" + self.gasLevel + ".fits")[1].data
        self.gasBestfit = fits.open(
            self.dirprefix + "_gas-bestfit_" + self.gasLevel + ".fits"
        )[1].data.BESTFIT
        self.gasLambda = fits.open(
            self.dirprefix + "_gas-bestfit_" + self.gasLevel + ".fits"
        )[2].data.LOGLAM
        self.gasGoodpix = fits.open(
            self.dirprefix + "_gas-bestfit_" + self.gasLevel + ".fits"
        )[3].data.GOODPIX

        if self.gasLevel == "BIN":
            self.gasResults = gas[idxConvertShortToLong]
        if self.gasLevel == "SPAXEL":
            self.gasResults = gas

        # following line does not work if your data is not symetric around centre
        #for name in self.gasResults.names:
        #    if name.split("_")[-1] == "V":
        #        self.gasResults[name] = self.gasResults[name] - median_V_stellar
    else:
        self.gasResults = None
        self.gasBestfit = None
        self.gasLambda = None
        self.gasGoodpix = None

    # Read starFormatioHistories results
    if self.SFH:
        self.sfhResults = fits.open(self.dirprefix + "_sfh.fits")[1].data[
            idxConvertShortToLong
        ]
        self.sfhBestfit = fits.open(self.dirprefix + "_sfh-bestfit.fits")[
            1
        ].data.BESTFIT
        self.sfhLambda = fits.open(self.dirprefix + "_sfh-bestfit.fits")[2].data.LOGLAM
        self.sfhGoodpix = fits.open(self.dirprefix + "_sfh-bestfit.fits")[
            3
        ].data.GOODPIX

        # following line does not work if your data is not symetric around centre
        #if "V" in self.sfhResults.names:
        #    self.sfhResults.V = self.sfhResults.V - median_V_stellar

        # Read the age, metallicity and [Mg/Fe] grid
        grid = fits.open(self.dirprefix + "_sfh-weights.fits")[2].data
        self.metals = np.unique(grid.METAL)
        self.age = np.power(10, np.unique(grid.LOGAGE))

        # Read weights
        hdu_weights = fits.open(self.dirprefix + "_sfh-weights.fits")
        nAges = hdu_weights[0].header["NAGES"]
        nMetal = hdu_weights[0].header["NMETAL"]
        nAlpha = hdu_weights[0].header["NALPHA"]
        self.Weights = np.reshape(
            np.array(hdu_weights[1].data.WEIGHTS), (nbins, nAges, nMetal, nAlpha)
        )
        self.Weights = np.transpose(self.Weights, (0, 2, 1, 3))
    else:
        self.sfhResults = None
        self.sfhBestfit = None
        self.sfhLambda = None
        self.sfhGoodpix = None
        self.metals = None
        self.age = None
        self.Weights = None

    # Read lineStrengths results
    if self.LINE_STRENGTH == True:
        if self.LsLevel == "ORIGINAL":
            ls = fits.open(self.dirprefix + "_ls_OrigRes.fits")[1].data
        elif self.LsLevel == "ADAPTED":
            ls = fits.open(self.dirprefix + "_ls_AdapRes.fits")[1].data
        self.lsResults = ls[idxConvertShortToLong]
    else:
        self.lsResults = None<|MERGE_RESOLUTION|>--- conflicted
+++ resolved
@@ -3,7 +3,6 @@
 import h5py
 import numpy as np
 from astropy.io import fits
-import h5py
 
 
 def loadData(self):
@@ -112,12 +111,7 @@
 
     if os.path.isfile(hdf5_file):
         with h5py.File(hdf5_file, 'r') as f:
-<<<<<<< HEAD
             self.Spectra = f['SPEC'][:].T
-=======
-            self.Spectra = f['SPEC'][:]
-            self.Spectra = np.transpose(self.Spectra) # get into the same format as the fits file
->>>>>>> 67972487
             self.Lambda = f['LOGLAM'][:]
     else:
         print(hdf5_file + " does not exist. Trying " + fits_file)
@@ -133,13 +127,7 @@
         if os.path.isfile(hdf5_file):
             print('Loading All Spectra for GAS SPX mode. This could take some time')
             with h5py.File(hdf5_file, 'r') as f:
-<<<<<<< HEAD
                 self.AllSpectra = f['SPEC'][:].T
-=======
-                self.AllSpectra = f['SPEC'][:]
-                self.AllSpectra = np.transpose(self.AllSpectra) # get into the same format as the fits file
-
->>>>>>> 67972487
         else:
             print(hdf5_file + " does not exist. Trying " + fits_file)
             self.AllSpectra = fits.open(fits_file)[1].data.SPEC
