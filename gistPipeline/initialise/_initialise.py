--- conflicted
+++ resolved
@@ -96,14 +96,10 @@
     """
     if os.path.isfile(dirPath.defaultDir) == True:
         for line in open(dirPath.defaultDir, "r"):
-<<<<<<< HEAD
+
 #        for line in open('configFiles/defaultDir', "r"): #Amelia for testing only
             if not line.startswith('#'):
                 line = line.split('=')
-=======
-            if not line.startswith("#"):
-                line = line.split("=")
->>>>>>> a9b6f791
                 line = [x.strip() for x in line]
                 if os.path.isdir(line[1]) == True:
                     if line[0] == "inputDir":
