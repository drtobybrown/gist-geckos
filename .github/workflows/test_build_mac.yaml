--- conflicted
+++ resolved
@@ -25,11 +25,8 @@
           python -m pip install --upgrade pip
           pip install numpy astropy PyQt6 scipy matplotlib pytest multiprocess latex spectral_cube extinction
           # force reinstall of numpy due to v2.0.0 not working properly with other packages
-<<<<<<< HEAD
           pip install --force-reinstall -v "numpy==1.26.4"          
-=======
-          pip install --force-reinstall -v "numpy==1.26.4"
->>>>>>> ba72f059
+
           #python setup.py install
           # python -m pip install --upgrade pip
           # pip install flake8 pytest
